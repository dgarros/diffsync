"""Unit tests for the DSync class."""

import logging

import pytest

from dsync import DSync, DSyncModel, DSyncFlags
from dsync.exceptions import ObjectAlreadyExists, ObjectNotFound, ObjectCrudException

from .conftest import Site, Device, Interface, TrackedDiff, BackendA


def test_generic_dsync_methods(generic_dsync, generic_dsync_model):
    """Test the standard DSync APIs on a generic DSync instance and DSyncModel instance."""
    generic_dsync.load()  # no-op
    assert len(generic_dsync._data) == 0  # pylint: disable=protected-access

    diff = generic_dsync.diff_from(generic_dsync)
    assert diff.has_diffs() is False
    diff = generic_dsync.diff_to(generic_dsync)
    assert diff.has_diffs() is False

    generic_dsync.sync_from(generic_dsync)  # no-op
    generic_dsync.sync_to(generic_dsync)  # no-op

    assert generic_dsync.get("anything", "myname") is None
    assert generic_dsync.get(DSyncModel, "") is None

    assert list(generic_dsync.get_all("anything")) == []
    assert list(generic_dsync.get_all(DSyncModel)) == []

    assert generic_dsync.get_by_uids(["any", "another"], "anything") == []
    assert generic_dsync.get_by_uids(["any", "another"], DSyncModel) == []

    # A DSync can store arbitrary DSyncModel objects, even if it doesn't know about them at definition time.
    generic_dsync.add(generic_dsync_model)
    with pytest.raises(ObjectAlreadyExists):
        generic_dsync.add(generic_dsync_model)

    # The generic_dsync_model has an empty identifier/unique-id
    assert generic_dsync.get(DSyncModel, "") == generic_dsync_model
    # DSync doesn't know what a "dsyncmodel" is
    assert generic_dsync.get(DSyncModel.get_type(), "") is None
    # Wrong object-type - no match
    assert generic_dsync.get("", "") is None
    # Wrong unique-id - no match
    assert generic_dsync.get(DSyncModel, "myname") is None

    assert list(generic_dsync.get_all(DSyncModel)) == [generic_dsync_model]
    assert list(generic_dsync.get_all(DSyncModel.get_type())) == [generic_dsync_model]
    # Wrong object-type - no match
    assert list(generic_dsync.get_all("anything")) == []

    assert generic_dsync.get_by_uids([""], DSyncModel) == [generic_dsync_model]
    assert generic_dsync.get_by_uids([""], DSyncModel.get_type()) == [generic_dsync_model]
    # Wrong unique-id - no match
    assert generic_dsync.get_by_uids(["myname"], DSyncModel) == []
    # Valid unique-id mixed in with unknown ones - return the successful matches?
    assert generic_dsync.get_by_uids(["aname", "", "anothername"], DSyncModel) == [generic_dsync_model]

    generic_dsync.remove(generic_dsync_model)
    with pytest.raises(ObjectNotFound):
        generic_dsync.remove(generic_dsync_model)

    assert generic_dsync.get(DSyncModel, "") is None
    assert list(generic_dsync.get_all(DSyncModel)) == []
    assert generic_dsync.get_by_uids([""], DSyncModel) == []

    diff_elements = generic_dsync._diff_objects(  # pylint: disable=protected-access
        [generic_dsync_model], [generic_dsync_model], generic_dsync,
    )
    assert len(diff_elements) == 1
    assert not diff_elements[0].has_diffs()
<<<<<<< HEAD
    # No-op as diff_element.has_diffs() is False
    generic_dsync._sync_from_diff_element(diff_elements[0])  # pylint: disable=protected-access
    assert diff_elements[0].source_name == "DSync"
    assert diff_elements[0].dest_name == "DSync"
=======
>>>>>>> 7e8c8b42


def test_dsync_subclass_validation():
    """Test the declaration-time checks on a DSync subclass."""
    # pylint: disable=unused-variable
    with pytest.raises(AttributeError) as excinfo:

        class BadElementName(DSync):
            """Model with a DSyncModel attribute whose name does not match the modelname."""

            dev_class = Device  # should be device = Device

    assert "Device" in str(excinfo.value)
    assert "device" in str(excinfo.value)
    assert "dev_class" in str(excinfo.value)


def check_diff_symmetry(diff1, diff2):
    """Recursively compare two Diffs to make sure they are equal and opposite to one another."""
    assert len(list(diff1.get_children())) == len(list(diff2.get_children()))
    for elem1, elem2 in zip(sorted(diff1.get_children()), sorted(diff2.get_children())):
        # Same basic properties
        assert elem1.type == elem2.type
        assert elem1.name == elem2.name
        assert elem1.keys == elem2.keys
        assert elem1.has_diffs() == elem2.has_diffs()
        # Opposite diffs, if any
        assert elem1.source_attrs == elem2.dest_attrs
        assert elem1.dest_attrs == elem2.source_attrs
        check_diff_symmetry(elem1.child_diff, elem2.child_diff)


def test_dsync_subclass_methods_diff_sync(backend_a, backend_b):
    """Test DSync diff/sync APIs on an actual concrete subclass."""
    diff_elements = backend_a._diff_objects(  # pylint: disable=protected-access
        source=backend_b.get_all("site"), dest=backend_a.get_all("site"), source_root=backend_b
    )
    assert len(diff_elements) == 4  # atl, nyc, sfo, rdu
    for diff_element in diff_elements:
        diff_element.print_detailed()
        assert diff_element.has_diffs()
    # We don't inspect the contents of the diff elements in detail here - see test_diff_element.py for that

    # Self diff should always show no diffs!
    assert backend_a.diff_from(backend_a).has_diffs() is False
    assert backend_a.diff_to(backend_a).has_diffs() is False

    diff_ab = backend_a.diff_to(backend_b)
    assert diff_ab.has_diffs() is True
    diff_ba = backend_a.diff_from(backend_b)
    assert diff_ba.has_diffs() is True

    check_diff_symmetry(diff_ab, diff_ba)

    # Perform sync of one subtree of diffs
    backend_a._sync_from_diff_element(diff_elements[0])  # pylint: disable=protected-access
    # Make sure the sync descended through the diff element all the way to the leafs
    assert backend_a.get(Interface, "nyc-spine1__eth0").description == "Interface 0/0"  # was initially Interface 0
    # Recheck diffs
    diff_elements = backend_a._diff_objects(  # pylint: disable=protected-access
        source=backend_a.get_all("site"), dest=backend_b.get_all("site"), source_root=backend_b
    )
    for diff_element in diff_elements:
        diff_element.print_detailed()
    assert len(diff_elements) == 4  # atl, nyc, sfo, rdu
    assert not diff_elements[0].has_diffs()  # sync completed, no diffs
    assert diff_elements[1].has_diffs()
    assert diff_elements[2].has_diffs()
    assert diff_elements[3].has_diffs()

    # Perform full sync
    backend_a.sync_from(backend_b)
    # Make sure the sync descended through the diff elements to their children
    assert backend_a.get(Device, "sfo-spine1").role == "leaf"  # was initially "spine"
    # Recheck diffs, using a custom Diff subclass this time.
    diff_ba = backend_a.diff_from(backend_b, diff_class=TrackedDiff)
    assert isinstance(diff_ba, TrackedDiff)
    assert diff_ba.is_complete is True
    diff_ba.print_detailed()
    assert diff_ba.has_diffs() is False

    # site_nyc and site_sfo should be updated, site_atl should be created, site_rdu should be deleted
    site_nyc_a = backend_a.get(Site, "nyc")
    assert isinstance(site_nyc_a, Site)
    assert site_nyc_a.name == "nyc"
    site_sfo_a = backend_a.get("site", "sfo")
    assert isinstance(site_sfo_a, Site)
    assert site_sfo_a.name == "sfo"
    site_atl_a = backend_a.get("site", "atl")
    assert isinstance(site_atl_a, Site)
    assert site_atl_a.name == "atl"
    assert backend_a.get(Site, "rdu") is None
    assert backend_a.get("nothing", "") is None

    assert list(backend_a.get_all(Site)) == [site_nyc_a, site_sfo_a, site_atl_a]
    assert list(backend_a.get_all("site")) == [site_nyc_a, site_sfo_a, site_atl_a]
    assert list(backend_a.get_all("nothing")) == []

    assert backend_a.get_by_uids(["nyc", "sfo"], Site) == [site_nyc_a, site_sfo_a]
    assert backend_a.get_by_uids(["sfo", "nyc"], "site") == [site_sfo_a, site_nyc_a]
    assert backend_a.get_by_uids(["nyc", "sfo"], Device) == []
    assert backend_a.get_by_uids(["nyc", "sfo"], "device") == []


def test_dsync_subclass_methods_name_type(backend_a, backend_b):
    """Test DSync name and type an actual concrete subclass.

    backend_a is using the default name and type
    backend_b is using a user defined name and type
    """
    assert backend_a.name == "BackendA"
    assert backend_a.type == "BackendA"

    assert backend_b.name == "backend-b"
    assert backend_b.type == "Backend_B"


def test_dsync_subclass_methods_crud(backend_a):
    """Test DSync CRUD APIs against a concrete subclass."""
    site_nyc_a = backend_a.get(Site, "nyc")
    site_sfo_a = backend_a.get("site", "sfo")
    site_rdu_a = backend_a.get(Site, "rdu")
    site_atl_a = Site(name="atl")
    backend_a.add(site_atl_a)
    with pytest.raises(ObjectAlreadyExists):
        backend_a.add(site_atl_a)

    assert backend_a.get(Site, "atl") == site_atl_a
    assert list(backend_a.get_all("site")) == [site_nyc_a, site_sfo_a, site_rdu_a, site_atl_a]
    assert backend_a.get_by_uids(["rdu", "sfo", "atl", "nyc"], "site") == [
        site_rdu_a,
        site_sfo_a,
        site_atl_a,
        site_nyc_a,
    ]

    backend_a.remove(site_atl_a)
    with pytest.raises(ObjectNotFound):
        backend_a.remove(site_atl_a)


def test_dsync_subclass_methods_sync_exceptions(caplog, error_prone_backend_a, backend_b):
    """Test handling of exceptions during a sync."""
    caplog.set_level(logging.INFO)
    with pytest.raises(ObjectCrudException):
        error_prone_backend_a.sync_from(backend_b)

    error_prone_backend_a.sync_from(backend_b, flags=DSyncFlags.CONTINUE_ON_FAILURE)
    # Not all sync operations succeeded on the first try
    remaining_diffs = error_prone_backend_a.diff_from(backend_b)
    remaining_diffs.print_detailed()
    assert remaining_diffs.has_diffs()

    # Some ERROR messages should have been logged
    assert [record.message for record in caplog.records if record.levelname == "ERROR"] != []
    caplog.clear()

    # Retry up to 10 times, we should sync successfully eventually
    for i in range(10):
        print(f"Sync retry #{i}")
        error_prone_backend_a.sync_from(backend_b, flags=DSyncFlags.CONTINUE_ON_FAILURE)
        remaining_diffs = error_prone_backend_a.diff_from(backend_b)
        remaining_diffs.print_detailed()
        if remaining_diffs.has_diffs():
            # If we still have diffs, some ERROR messages should have been logged
            assert [record.message for record in caplog.records if record.levelname == "ERROR"] != []
            caplog.clear()
        else:
            # No error messages should have been logged on the last, fully successful attempt
            assert [record.message for record in caplog.records if record.levelname == "ERROR"] == []
            break
    else:
        pytest.fail("Sync was still incomplete after 10 retries")


def test_dsync_subclass_methods_diff_sync_skip_flags():
    """Test diff and sync behavior when using the SKIP_UNMATCHED_* flags."""
    baseline = BackendA()
    baseline.load()

    extra_models = BackendA()
    extra_models.load()
    extra_site = extra_models.site(name="lax")
    extra_models.add(extra_site)
    extra_device = extra_models.device(name="nyc-spine3", site_name="nyc", role="spine")
    extra_models.get(extra_models.site, "nyc").add_child(extra_device)
    extra_models.add(extra_device)

    missing_models = BackendA()
    missing_models.load()
    missing_models.remove(missing_models.get(missing_models.site, "rdu"))
    missing_device = missing_models.get(missing_models.device, "sfo-spine2")
    missing_models.get(missing_models.site, "sfo").remove_child(missing_device)
    missing_models.remove(missing_device)

    assert baseline.diff_from(extra_models).has_diffs()
    assert baseline.diff_to(missing_models).has_diffs()

    # SKIP_UNMATCHED_SRC should mean that extra models in the src are not flagged for creation in the dest
    assert not baseline.diff_from(extra_models, flags=DSyncFlags.SKIP_UNMATCHED_SRC).has_diffs()
    # SKIP_UNMATCHED_DST should mean that missing models in the src are not flagged for deletion from the dest
    assert not baseline.diff_from(missing_models, flags=DSyncFlags.SKIP_UNMATCHED_DST).has_diffs()
    # SKIP_UNMATCHED_BOTH means, well, both
    assert not extra_models.diff_from(missing_models, flags=DSyncFlags.SKIP_UNMATCHED_BOTH).has_diffs()
    assert not extra_models.diff_to(missing_models, flags=DSyncFlags.SKIP_UNMATCHED_BOTH).has_diffs()

    baseline.sync_from(extra_models, flags=DSyncFlags.SKIP_UNMATCHED_SRC)
    # New objects should not have been created
    assert baseline.get(baseline.site, "lax") is None
    assert baseline.get(baseline.device, "nyc-spine3") is None
    assert "nyc-spine3" not in baseline.get(baseline.site, "nyc").devices

    baseline.sync_from(missing_models, flags=DSyncFlags.SKIP_UNMATCHED_DST)
    # Objects should not have been deleted
    assert baseline.get(baseline.site, "rdu") is not None
    assert baseline.get(baseline.device, "sfo-spine2") is not None
    assert "sfo-spine2" in baseline.get(baseline.site, "sfo").devices<|MERGE_RESOLUTION|>--- conflicted
+++ resolved
@@ -71,13 +71,8 @@
     )
     assert len(diff_elements) == 1
     assert not diff_elements[0].has_diffs()
-<<<<<<< HEAD
-    # No-op as diff_element.has_diffs() is False
-    generic_dsync._sync_from_diff_element(diff_elements[0])  # pylint: disable=protected-access
     assert diff_elements[0].source_name == "DSync"
     assert diff_elements[0].dest_name == "DSync"
-=======
->>>>>>> 7e8c8b42
 
 
 def test_dsync_subclass_validation():
